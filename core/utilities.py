--- conflicted
+++ resolved
@@ -8,6 +8,8 @@
 
 import matplotlib.pyplot as plt
 import gif
+
+import warnings
 
 '''
 Module wrapper around sin function; allows it to operate as a layer.
@@ -20,18 +22,18 @@
         return torch.sin(x)
 
 '''
-Sobolev loss function, which computes the loss as a sum of the function l2 loss
-and derivative l2 losses.
+Sobolev loss function, which computes the loss as a sum of the function l2 and
+derivative l2 losses.
 
 Input:
     pred: predictions
-    x: actual values
+    target: actual values
     order: max derivative order
     lambda_r: derivative error weighting
 '''
-def sobolev_loss(pred, x, order=1, lambda_r=(0.25, 0.0625)):
+def sobolev_loss(pred, target, order=1, lambda_r=torch.tensor(0.25)):
     #setup
-    bs = pred.shape[0]
+    batch_size = pred.shape[0]
 
     sq_shape = np.sqrt(x.shape[2]).astype(int)
     numel = sq_shape * sq_shape
@@ -60,71 +62,60 @@
 
 Input:
     trainer: lightning trainer
-    data_module: data module
+    datamodule: data module
     model: model to use
 '''
-def make_gif(trainer, data_module, model):
+def make_gif(trainer, datamodule, model):
     #run on test data
     if model:
-        results = trainer.predict(model=model, datamodule=data_module)
+        results = trainer.predict(model=model, datamodule=datamodule)
     else:
-        results = trainer.predict(ckpt_path='best', datamodule=data_module)
+        results = trainer.predict(ckpt_path='best', datamodule=datamodule)
 
-<<<<<<< HEAD
+    data = datamodule.agglomerate(results)
+
+    #if multichannel then just take first channel
+    if data.dim() > datamodule.point_dim+1:
+        data = data[...,0]
+
     #check dimension of data
-    if data_module.dimension == 1:
-        data = torch.cat(results)[:,0,:]
-        print(data.shape)
-
+    if datamodule.point_dim == 1:
         #gif frame closure
         @gif.frame
         def plot(i):
-            plt.plot(data[i,:])
-            plt.ylim(-0.5, 1.5)
+            fig, ax = plt.subplots(1, 2)
 
-    elif data_module.dimension == 2:
-        #transform data back to regular form
-        data = data_module.agglomerate(results)
+            ax[0].plot(datamodule.get_sample(i))
+            ax[0].set_title("Uncompressed")
 
-        #if multichannel then just take first channel
-        if data.dim() > data_module.dimension+1:
-            data = data[...,0]
+            ax[1].plot(data[i,:])
+            ax[1].set_title("Reconstructed")
 
+    elif datamodule.point_dim == 2:
         #gif frame closure
         @gif.frame
         def plot(i):
-            plt.imshow(data[i,:,:], vmin=-1, vmax=1, origin='lower')
-            plt.colorbar(location='top')
+            fig, ax = plt.subplots(1, 2)
 
-    elif data_module.dimension == 3:
-        print("GIFs for 3D data not supported.")
-=======
-    #transform data back to regular form
-    data = data_module.agglomerate(results)
+            ax[0].imshow(datamodule.get_sample(i), vmin=-1, vmax=1, origin='lower')
+            ax[0].set_title("Uncompressed")
 
-    #if multichannel then just take first channel
-    if data.dim() > data_module.point_dim+1:
-        data = data[...,0]
+            im = ax[1].imshow(data[i,:,:], vmin=-1, vmax=1, origin='lower')
+            ax[1].set_title("Reconstructed")
 
-    #gif frame closure
-    @gif.frame
-    def plot(i):
-        fig, ax = plt.subplots(1, 2)
+            fig.colorbar(im, ax=ax.ravel().tolist(), location='bottom')
 
-        ax[0].imshow(data_module.get_sample(i), vmin=-1, vmax=1, origin='lower')
-        ax[0].set_title("Uncompressed")
-
-        im = ax[1].imshow(data[i,:,:], vmin=-1, vmax=1, origin='lower')
-        ax[1].set_title("Reconstructed")
-
-        fig.colorbar(im, ax=ax.ravel().tolist(), location='bottom')
->>>>>>> 6348e7ed
+    elif datamodule.point_dim == 3:
+        warnings.warn("Warning...GIF create for 3d data not supported.", )
+        return
 
     #build frames
     frames = [plot(i) for i in range(data.shape[0])]
 
     #save gif
     gif.save(frames, f'{trainer.logger.log_dir}/{"last" if model else "best"}.gif', duration=50)
+
+    return
 
 '''
 Custom Tensorboard logger.
