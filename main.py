--- conflicted
+++ resolved
@@ -4,8 +4,8 @@
 
 Example usage:
 
-- Run the test found in experiments/ignition.yml
-    python main.py --experiment ignition
+- Run the test found in experiments/test.yaml
+    python main.py --experiment test.yaml
 '''
 
 from core.model import AutoEncoder
@@ -24,24 +24,16 @@
 Build and train a model.
 
 Input:
-<<<<<<< HEAD
-    train_args: PT Lightning Trainer arguments
-=======
     experiment: experiment name
     trainer_args: PT Lightning Trainer arguments
->>>>>>> 6348e7ed
     model_args: QCNN or CNN model arguments
     data_args: dataset arguments
     extra_args: other arguments
 '''
-<<<<<<< HEAD
-def main(args, train_args, model_args, data_args):
-=======
 def main(experiment, trainer_args, model_args, data_args, extra_args):
->>>>>>> 6348e7ed
     #Setup data
-    data_module = GridDataModule(**data_args)
-    model_args['input_shape'] = data_module.get_shape()
+    datamodule = GridDataModule(**data_args)
+    model_args['input_shape'] = datamodule.get_shape()
 
     #Build model
     model = AutoEncoder(**model_args)
@@ -61,12 +53,12 @@
 
     #Logger
     if trainer_args['logger']:
-        logger = Logger(save_dir=trainer_args['default_root_dir'],
-                                        name=experiment,
-                                        default_hp_metric=False)
+        dir, name = os.path.split(experiment)
+        name = os.path.splitext(name)[0]
 
-<<<<<<< HEAD
-=======
+        logger = Logger(save_dir=os.path.join(trainer_args['default_root_dir'], dir),
+                        name=name, default_hp_metric=False)
+
         filename = os.path.join(logger.log_dir, 'config.yaml')
         os.makedirs(os.path.dirname(filename), exist_ok=True)
         with open(filename, "w") as file:
@@ -75,35 +67,29 @@
         #add logger to trainer args
         trainer_args['logger'] = logger
 
->>>>>>> 6348e7ed
     #Train model
     trainer = Trainer(**trainer_args, callbacks=callbacks)
 
     # if trainer_args['auto_scale_batch_size']:
-    #     trainer.tune(model, datamodule=data_module)
+    #     trainer.tune(model, datamodule=datamodule)
 
-    trainer.fit(model=model, datamodule=data_module, ckpt_path=None)
+    trainer.fit(model=model, datamodule=datamodule, ckpt_path=None)
 
     #Make GIF
     if extra_args['make_gif']:
-        make_gif(trainer, data_module, None if trainer_args['enable_checkpointing'] else model)
+        make_gif(trainer, datamodule, None if trainer_args['enable_checkpointing'] else model)
 
     #compute stats
     if extra_args['compute_stats']:
         trainer.test(model=None if trainer_args['enable_checkpointing'] else model,
                         ckpt_path='best' if trainer_args['enable_checkpointing'] else None,
-                        datamodule=data_module)
+                        datamodule=datamodule)
 
 '''
 Parse arguments
 '''
 if __name__ == "__main__":
-<<<<<<< HEAD
-
-    #Look for CL arguments
-=======
     #Look for config
->>>>>>> 6348e7ed
     parser = argparse.ArgumentParser()
     parser.add_argument("--experiment", type=str, default=None)
     args = vars(parser.parse_known_args()[0])
@@ -112,7 +98,7 @@
     if args['experiment'] != None:
         try:
             #open YAML file
-            with open(f"experiments/{args['experiment']}.yaml", "r") as file:
+            with open(f"experiments/{args['experiment']}", "r") as file:
                 config = yaml.safe_load(file)
 
             #extract args
